--- conflicted
+++ resolved
@@ -18,12 +18,7 @@
     def __init__(self, curriculum_list: List[Curriculum], stopping_conditions: List[Any], *curriculum_args, return_buffer_size: int = 1000, **curriculum_kwargs):
         super().__init__(*curriculum_args, **curriculum_kwargs)
         assert len(curriculum_list) > 0, "Must provide at least one curriculum"
-<<<<<<< HEAD
-        assert len(stopping_conditions) <= len(curriculum_list), "Stopping conditions must be less than the number of curricula."
-        assert len(stopping_conditions) == len(curriculum_list) - 1, "Stopping conditions must be one less than the number of curricula. Final curriculum is used for the remainder of training"
-=======
         assert len(stopping_conditions) == len(curriculum_list) - 1, f"Stopping conditions must be one less than the number of curricula. Final curriculum is used for the remainder of training. Expected {len(curriculum_list) - 1}, got {len(stopping_conditions)}."
->>>>>>> 2dacf65e
         if len(curriculum_list) == 1:
             warnings.warn("Your sequential curriculum only containes one element. Consider using that element directly instead.")
 
