import re
import warnings
from collections import deque
from typing import Any, Callable, List, Union

from torch.utils.tensorboard import SummaryWriter

from syllabus.core import Curriculum
from syllabus.curricula import DomainRandomization, NoopCurriculum
from syllabus.task_space import TaskSpace


class SequentialCurriculum(Curriculum):
    REQUIRES_STEP_UPDATES = False
    REQUIRES_EPISODE_UPDATES = True
    REQUIRES_CENTRAL_UPDATES = False

    def __init__(self, curriculum_list: List[Curriculum], stopping_conditions: List[Any], *curriculum_args, return_buffer_size: int = 1000, **curriculum_kwargs):
        super().__init__(*curriculum_args, **curriculum_kwargs)
        assert len(curriculum_list) > 0, "Must provide at least one curriculum"
        assert len(stopping_conditions) <= len(curriculum_list), "Stopping conditions must be less than the number of curricula."
        assert len(stopping_conditions) == len(curriculum_list) - 1, "Stopping conditions must be one less than the number of curricula. Final curriculum is used for the remainder of training"
        if len(curriculum_list) == 1:
            warnings.warn("Your sequential curriculum only containes one element. Consider using that element directly instead.")

        self.curriculum_list = self._parse_curriculum_list(curriculum_list)
        self.stopping_conditions = self._parse_stopping_conditions(stopping_conditions)
        self._curriculum_index = 0

        # Stopping metrics
        self.n_steps = 0
        self.total_steps = 0
        self.n_episodes = 0
        self.total_episodes = 0
<<<<<<< HEAD
        self.episode_returns = deque(maxlen=return_buffer_size)
=======
        self.n_tasks = 0
        self.total_tasks = 0
        self.episode_returns = []
>>>>>>> 1ba9b885

    def _parse_curriculum_list(self, curriculum_list: List[Curriculum]) -> List[Curriculum]:
        """ Parse the curriculum list to ensure that all items are curricula. 
        Adds Curriculum objects directly. Wraps task space items in NoopCurriculum objects.
        """
        parsed_list = []
        for item in curriculum_list:
            if isinstance(item, Curriculum):
                parsed_list.append(item)
            elif isinstance(item, TaskSpace):
                parsed_list.append(DomainRandomization(item))
            elif isinstance(item, list):
                task_space = TaskSpace(len(item), item)
                parsed_list.append(DomainRandomization(task_space))
            elif self.task_space.contains(item):
                parsed_list.append(NoopCurriculum(item, self.task_space))
            else:
                raise ValueError(f"Invalid curriculum item: {item}")

        return parsed_list

    def _parse_stopping_conditions(self, stopping_conditions: List[Any]) -> List[Any]:
        """ Parse the stopping conditions to ensure that all items are integers. """
        parsed_list = []
        for item in stopping_conditions:
            if isinstance(item, Callable):
                parsed_list.append(item)
            elif isinstance(item, str):
                parsed_list.append(self._parse_condition_string(item))
            else:
                raise ValueError(f"Invalid stopping condition: {item}")

        return parsed_list

    def _parse_condition_string(self, condition: str) -> Callable:
        """ Parse a string condition to a callable function. """

        # Parse composite conditions
        if '|' in condition:
            conditions = re.split(re.escape('|'), condition)
            return lambda: any(self._parse_condition_string(cond)() for cond in conditions)
        elif '&' in condition:
            conditions = re.split(re.escape('&'), condition)
            return lambda: all(self._parse_condition_string(cond)() for cond in conditions)

        clauses = re.split('(<=|>=|=|<|>)', condition)

        try:
            metric, comparator, value = clauses

            if metric == "steps":
                metric_fn = self._get_steps
            elif metric == "total_steps":
                metric_fn = self._get_total_steps
            elif metric == "episodes":
                metric_fn = self._get_episodes
            elif metric == "total_episodes":
                metric_fn = self._get_total_episodes
            elif metric == "tasks":
                metric_fn = self._get_tasks
            elif metric == "total_tasks":
                metric_fn = self._get_total_tasks
            elif metric == "episode_return":
                metric_fn = self._get_episode_return
            else:
                raise ValueError(f"Invalid metric name: {metric}")

            if comparator == '<':
                return lambda: metric_fn() < float(value)
            elif comparator == '>':
                return lambda: metric_fn() > float(value)
            elif comparator == '<=':
                return lambda: metric_fn() <= float(value)
            elif comparator == '>=':
                return lambda: metric_fn() >= float(value)
            elif comparator == '=':
                return lambda: metric_fn() == float(value)
            else:
                raise ValueError(f"Invalid comparator: {comparator}")
        except ValueError as e:
            raise ValueError(f"Invalid condition string: {condition}") from e

    def _get_steps(self):
        return self.n_steps

    def _get_total_steps(self):
        return self.total_steps

    def _get_episodes(self):
        return self.n_episodes

    def _get_total_episodes(self):
        return self.total_episodes

    def _get_tasks(self):
        return self.n_tasks

    def _get_total_tasks(self):
        return self.total_tasks

    def _get_episode_return(self):
        return sum(self.episode_returns) / len(self.episode_returns) if len(self.episode_returns) > 0 else 0

    @property
    def current_curriculum(self):
        return self.curriculum_list[self._curriculum_index]

    def _sample_distribution(self) -> List[float]:
        """
        Return None to indicate that tasks are not drawn from a distribution.
        """
        return None

    def sample(self, k: int = 1) -> Union[List, Any]:
        """
        Choose the next k tasks from the list.
        """
        curriculum = self.current_curriculum
        tasks = curriculum.sample(k)

        # Recode tasks into environment task space
        decoded_tasks = [curriculum.task_space.decode(task) for task in tasks]
        recoded_tasks = [self.task_space.encode(task) for task in decoded_tasks]

        self.n_tasks += k
        self.total_tasks += k

        # Check if we should move on to the next phase of the curriculum
        self.check_stopping_conditions()
        return recoded_tasks

    def update_on_episode(self, episode_return, episode_len, episode_task, env_id: int = None):
        self.n_episodes += 1
        self.total_episodes += 1
        self.n_steps += episode_len
        self.total_steps += episode_len
        self.episode_returns.append(episode_return)

    def check_stopping_conditions(self):
        if self._curriculum_index < len(self.stopping_conditions) and self.stopping_conditions[self._curriculum_index]():
            self._curriculum_index += 1
            self.n_episodes = 0
            self.n_steps = 0
<<<<<<< HEAD
            self.episode_returns = deque(maxlen=100)
=======
            self.episode_returns = []
            self.n_tasks = 0
>>>>>>> 1ba9b885

    def log_metrics(self, writer, step=None, log_full_dist=False):
        if isinstance(writer, SummaryWriter):
            writer.add_scalar("curriculum/current_stage", self._curriculum_index, step)
            writer.add_scalar("curriculum/steps", self.n_steps, step)
            writer.add_scalar("curriculum/episodes", self.n_episodes, step)
            writer.add_scalar("curriculum/episode_returns", self._get_episode_return(), step)
        else:
            try:
                import wandb
                wandb.log({"curriculum/current_stage": self._curriculum_index}, step=step, commit=False)
                wandb.log({"curriculum/steps": self.n_steps}, step=step, commit=False)
                wandb.log({"curriculum/episodes": self.n_episodes}, step=step, commit=False)
                wandb.log({"curriculum/episode_returns": self._get_episode_return()}, step=step, commit=True)
                wandb.log({"global_step": self._get_episode_return()}, step=step, commit=True)

            except ImportError:
                warnings.warn("Failed to import wandb, skipping logging.")
            except wandb.errors.Error as e:
                warnings.warn(f"Failed to log curriculum stats to wandb. Received error: {e.message}")<|MERGE_RESOLUTION|>--- conflicted
+++ resolved
@@ -32,13 +32,9 @@
         self.total_steps = 0
         self.n_episodes = 0
         self.total_episodes = 0
-<<<<<<< HEAD
-        self.episode_returns = deque(maxlen=return_buffer_size)
-=======
         self.n_tasks = 0
         self.total_tasks = 0
-        self.episode_returns = []
->>>>>>> 1ba9b885
+        self.episode_returns = deque(maxlen=return_buffer_size)
 
     def _parse_curriculum_list(self, curriculum_list: List[Curriculum]) -> List[Curriculum]:
         """ Parse the curriculum list to ensure that all items are curricula. 
@@ -182,12 +178,8 @@
             self._curriculum_index += 1
             self.n_episodes = 0
             self.n_steps = 0
-<<<<<<< HEAD
             self.episode_returns = deque(maxlen=100)
-=======
-            self.episode_returns = []
             self.n_tasks = 0
->>>>>>> 1ba9b885
 
     def log_metrics(self, writer, step=None, log_full_dist=False):
         if isinstance(writer, SummaryWriter):
