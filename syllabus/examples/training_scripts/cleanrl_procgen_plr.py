--- conflicted
+++ resolved
@@ -200,19 +200,11 @@
 
     # Choose evaluation seeds
     if num_levels == 0:
-<<<<<<< HEAD
         seeds = np.random.randint(0, 2 ** 16 - 1, size=num_episodes)
     else:
         seeds = np.random.choice(np.arange(0, num_levels), size=num_episodes)
 
     seed_envs = [(int(seed), env) for seed, env in zip(seeds, range(num_episodes))]
-=======
-        seeds = np.random.randint(0, 2**16-1, size=num_episodes)
-    else:
-        seeds = np.random.choice(np.arange(0, num_levels), size=num_episodes)
-
-    seed_envs = [(seed, env) for seed, env in zip(seeds, range(num_episodes))]
->>>>>>> f76fcdd5
     eval_obs, _ = eval_envs.reset(seed=seed_envs)
 
     eval_episode_rewards = [-1] * num_episodes
