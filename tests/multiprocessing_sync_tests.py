--- conflicted
+++ resolved
@@ -44,11 +44,7 @@
     test_curriculum = make_multiprocessing_curriculum(test_curriculum, sequential_start=False)
     print("\nRUNNING: Python multiprocess test with Syllabus...")
     native_syllabus_speed = run_native_multiprocess(
-<<<<<<< HEAD
-        create_gymnasium_synctest_env, env_args=(N_EPISODES,), curriculum=test_curriculum, num_envs=N_ENVS, num_episodes=N_EPISODES
-=======
-        create_synctest_env, env_args=(N_EPISODES,), curriculum=test_curriculum, num_envs=N_ENVS, num_episodes=N_EPISODES, buffer_size=1
->>>>>>> 1ba9b885
+        create_gymnasium_synctest_env, env_args=(N_EPISODES,), curriculum=test_curriculum, num_envs=N_ENVS, num_episodes=N_EPISODES, buffer_size=1
     )
     evaluate_curriculum(test_curriculum.curriculum)
     print(f"PASSED: Python multiprocess test with Syllabus: {native_syllabus_speed:.2f}s")
