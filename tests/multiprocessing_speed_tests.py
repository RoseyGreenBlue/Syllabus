""" Test curriculum synchronization across multiple processes. """
from nle.env.tasks import NetHackScore

from syllabus.core import make_multiprocessing_curriculum, make_ray_curriculum
from syllabus.curricula import NoopCurriculum
<<<<<<< HEAD
from syllabus.tests import create_cartpole_env, create_nethack_env, create_procgen_env, create_pistonball_env, run_native_multiprocess, run_ray_multiprocess


N_ENVS = 4
N_EPISODES = 4

if __name__ == "__main__":
    # ray.init()
    env_fn = create_nethack_env
    default_task = NetHackScore
    # env_fn = create_cartpole_env
    # default_task = (-0.1, 0.1)
    # env_fn = create_procgen_env
    # default_task = 0
    env_fn = create_pistonball_env
    default_task = 0
    env_args = ()
    env_kwargs = {}
    sample_env = env_fn(env_args=env_args, env_kwargs=env_kwargs)
    # TODO: Test single process speed with Syllabus (with and without step updates)

    # Test Queue multiprocess speed
    print("\nRUNNING: Python multiprocess test...")
    native_speed = run_native_multiprocess(env_fn, env_args=env_args, env_kwargs=env_kwargs, num_envs=N_ENVS, num_episodes=N_EPISODES)
    print(f"PASSED: Python multiprocess test: {native_speed:.2f}s")

    # Test Queue multiprocess speed with Syllabus
    curriculum = NoopCurriculum(default_task, sample_env.task_space)
    curriculum = make_multiprocessing_curriculum(curriculum)
    print("\nRUNNING: Python multiprocess test with Syllabus...")
    native_syllabus_speed = run_native_multiprocess(
        env_fn, env_args=env_args, env_kwargs=env_kwargs, curriculum=curriculum, num_envs=N_ENVS, num_episodes=N_EPISODES
    )
    print(f"PASSED: Python multiprocess test with Syllabus: {native_syllabus_speed:.2f}s")

    # Test Ray multi process
    print("\nRUNNING: Ray multiprocess test...")
    ray_speed = run_ray_multiprocess(env_fn, env_args=env_args, env_kwargs=env_kwargs, num_envs=N_ENVS, num_episodes=N_EPISODES)
    print(f"PASSED: Ray multiprocess test: {ray_speed:.2f}s")

    # Test Ray multiprocess speed with Syllabus
    curriculum = NoopCurriculum(default_task, sample_env.task_space)
    curriculum = make_ray_curriculum(curriculum)
    print("\nRUNNING: Ray multiprocess test with Syllabus...")
    ray_syllabus_speed = run_ray_multiprocess(
        env_fn, env_args=env_args, env_kwargs=env_kwargs, curriculum=curriculum, num_envs=N_ENVS, num_episodes=N_EPISODES
    )
    print(f"PASSED: Ray multiprocess test with Syllabus: {ray_syllabus_speed:.2f}s")

    # Print native speed comparisons
    print("\n")
    print(f"Relative speed of native multiprocessing with Syllabus: {100 * native_speed / native_syllabus_speed:.2f}%")
    print(f"Relative speed Ray multiprocessing with Syllabus: {100 * ray_speed / ray_syllabus_speed:.2f}%")
    print("")

    # Test Queue multiprocess speed with Syllabus (no step updates)
    curriculum = NoopCurriculum(default_task, sample_env.task_space)
    curriculum = make_multiprocessing_curriculum(curriculum)
    print("\nRUNNING: Python multiprocess test with Syllabus (no step updates) ...")
    native_syllabus_speed_nostep = run_native_multiprocess(
        env_fn, env_args=env_args, env_kwargs=env_kwargs, curriculum=curriculum, num_envs=N_ENVS, num_episodes=N_EPISODES, update_on_step=False
    )
    print(f"PASSED: Python multiprocess test with Syllabus (no step updates): {native_syllabus_speed_nostep:.2f}s")

    # Test Ray multiprocess speed with Syllabus (no step updates)
    curriculum = NoopCurriculum(default_task, sample_env.task_space, random_start_tasks=0)
    curriculum = make_ray_curriculum(curriculum)
    print("\nRUNNING: Ray multiprocess test with Syllabus (no step updates) ...")
    ray_syllabus_speed_nostep = run_ray_multiprocess(
        env_fn, env_args=env_args, env_kwargs=env_kwargs, curriculum=curriculum, num_envs=N_ENVS, num_episodes=N_EPISODES, update_on_step=False
    )
    print(f"PASSED: Ray multiprocess test with Syllabus (no step updates): {ray_syllabus_speed_nostep:.2f}s")

    print("\n")
    print(f"Relative speed of native multiprocessing with Syllabus without step updates: {100 * native_speed / native_syllabus_speed_nostep:.2f}%")
    print(f"Relative speed Ray multiprocessing with Syllabus without step updates: {100 * ray_speed / ray_syllabus_speed_nostep:.2f}%")
    print("\n")
=======
from syllabus.tests import create_cartpole_env, create_nethack_env, create_procgen_env, run_native_multiprocess, run_ray_multiprocess
import pytest

N_ENVS = 128
N_EPISODES = 64
N_ROUNDS = 1
N_ITERATIONS = 1

env_fn = create_nethack_env
default_task = NetHackScore
# env_fn = create_cartpole_env
# default_task = (-0.1, 0.1)
# env_fn = create_procgen_env
# default_task = 0

env_args = ()
env_kwargs = {}
sample_env = env_fn(env_args=env_args, env_kwargs=env_kwargs)
# TODO: Test single process speed with Syllabus (with and without step updates)


@pytest.mark.benchmark(group="multiprocessing_speed")
def test_native_speed(benchmark):
    def wrapper():
        return run_native_multiprocess(env_fn, env_args=env_args, env_kwargs=env_kwargs, num_envs=N_ENVS, num_episodes=N_EPISODES)

    benchmark.pedantic(wrapper, iterations=N_ITERATIONS, rounds=N_ROUNDS)


@pytest.mark.benchmark(group="multiprocessing_speed")
def test_ray_speed(benchmark, ray_session):
    def wrapper():
        return run_ray_multiprocess(env_fn, env_args=env_args, env_kwargs=env_kwargs, num_envs=N_ENVS, num_episodes=N_EPISODES)

    benchmark.pedantic(wrapper, iterations=N_ITERATIONS, rounds=N_ROUNDS)


@pytest.mark.benchmark(group="multiprocessing_speed")
def test_native_syllabus_speed(benchmark):
    def wrapper():
        curriculum = NoopCurriculum(default_task, sample_env.task_space)
        curriculum = make_multiprocessing_curriculum(curriculum)
        return run_native_multiprocess(env_fn, env_args=env_args, env_kwargs=env_kwargs, curriculum=curriculum, num_envs=N_ENVS, num_episodes=N_EPISODES)

    benchmark.pedantic(wrapper, iterations=N_ITERATIONS, rounds=N_ROUNDS)


@pytest.mark.benchmark(group="multiprocessing_speed")
def test_ray_syllabus_speed(benchmark):
    def wrapper():
        curriculum = NoopCurriculum(default_task, sample_env.task_space)
        curriculum = make_ray_curriculum(curriculum)
        return run_ray_multiprocess(env_fn, env_args=env_args, env_kwargs=env_kwargs, curriculum=curriculum, num_envs=N_ENVS, num_episodes=N_EPISODES)

    benchmark.pedantic(wrapper, iterations=N_ITERATIONS, rounds=N_ROUNDS)


@pytest.mark.benchmark(group="multiprocessing_speed")
def test_native_syllabus_speed_nostep(benchmark):
    def wrapper():
        curriculum = NoopCurriculum(default_task, sample_env.task_space)
        curriculum = make_multiprocessing_curriculum(curriculum)
        return run_native_multiprocess(env_fn, env_args=env_args, env_kwargs=env_kwargs, curriculum=curriculum, num_envs=N_ENVS, num_episodes=N_EPISODES, update_on_step=False)

    benchmark.pedantic(wrapper, iterations=N_ITERATIONS, rounds=N_ROUNDS)       


@pytest.mark.benchmark(group="multiprocessing_speed")
def test_ray_syllabus_speed_nostep(benchmark, ray_session):
    def wrapper():
        curriculum = NoopCurriculum(default_task, sample_env.task_space, random_start_tasks=0)
        curriculum = make_ray_curriculum(curriculum)
        return run_ray_multiprocess(env_fn, env_args=env_args, env_kwargs=env_kwargs, curriculum=curriculum, num_envs=N_ENVS, num_episodes=N_EPISODES, update_on_step=False)

    benchmark.pedantic(wrapper, iterations=N_ITERATIONS, rounds=N_ROUNDS)
>>>>>>> 2dacf65e
<|MERGE_RESOLUTION|>--- conflicted
+++ resolved
@@ -3,85 +3,6 @@
 
 from syllabus.core import make_multiprocessing_curriculum, make_ray_curriculum
 from syllabus.curricula import NoopCurriculum
-<<<<<<< HEAD
-from syllabus.tests import create_cartpole_env, create_nethack_env, create_procgen_env, create_pistonball_env, run_native_multiprocess, run_ray_multiprocess
-
-
-N_ENVS = 4
-N_EPISODES = 4
-
-if __name__ == "__main__":
-    # ray.init()
-    env_fn = create_nethack_env
-    default_task = NetHackScore
-    # env_fn = create_cartpole_env
-    # default_task = (-0.1, 0.1)
-    # env_fn = create_procgen_env
-    # default_task = 0
-    env_fn = create_pistonball_env
-    default_task = 0
-    env_args = ()
-    env_kwargs = {}
-    sample_env = env_fn(env_args=env_args, env_kwargs=env_kwargs)
-    # TODO: Test single process speed with Syllabus (with and without step updates)
-
-    # Test Queue multiprocess speed
-    print("\nRUNNING: Python multiprocess test...")
-    native_speed = run_native_multiprocess(env_fn, env_args=env_args, env_kwargs=env_kwargs, num_envs=N_ENVS, num_episodes=N_EPISODES)
-    print(f"PASSED: Python multiprocess test: {native_speed:.2f}s")
-
-    # Test Queue multiprocess speed with Syllabus
-    curriculum = NoopCurriculum(default_task, sample_env.task_space)
-    curriculum = make_multiprocessing_curriculum(curriculum)
-    print("\nRUNNING: Python multiprocess test with Syllabus...")
-    native_syllabus_speed = run_native_multiprocess(
-        env_fn, env_args=env_args, env_kwargs=env_kwargs, curriculum=curriculum, num_envs=N_ENVS, num_episodes=N_EPISODES
-    )
-    print(f"PASSED: Python multiprocess test with Syllabus: {native_syllabus_speed:.2f}s")
-
-    # Test Ray multi process
-    print("\nRUNNING: Ray multiprocess test...")
-    ray_speed = run_ray_multiprocess(env_fn, env_args=env_args, env_kwargs=env_kwargs, num_envs=N_ENVS, num_episodes=N_EPISODES)
-    print(f"PASSED: Ray multiprocess test: {ray_speed:.2f}s")
-
-    # Test Ray multiprocess speed with Syllabus
-    curriculum = NoopCurriculum(default_task, sample_env.task_space)
-    curriculum = make_ray_curriculum(curriculum)
-    print("\nRUNNING: Ray multiprocess test with Syllabus...")
-    ray_syllabus_speed = run_ray_multiprocess(
-        env_fn, env_args=env_args, env_kwargs=env_kwargs, curriculum=curriculum, num_envs=N_ENVS, num_episodes=N_EPISODES
-    )
-    print(f"PASSED: Ray multiprocess test with Syllabus: {ray_syllabus_speed:.2f}s")
-
-    # Print native speed comparisons
-    print("\n")
-    print(f"Relative speed of native multiprocessing with Syllabus: {100 * native_speed / native_syllabus_speed:.2f}%")
-    print(f"Relative speed Ray multiprocessing with Syllabus: {100 * ray_speed / ray_syllabus_speed:.2f}%")
-    print("")
-
-    # Test Queue multiprocess speed with Syllabus (no step updates)
-    curriculum = NoopCurriculum(default_task, sample_env.task_space)
-    curriculum = make_multiprocessing_curriculum(curriculum)
-    print("\nRUNNING: Python multiprocess test with Syllabus (no step updates) ...")
-    native_syllabus_speed_nostep = run_native_multiprocess(
-        env_fn, env_args=env_args, env_kwargs=env_kwargs, curriculum=curriculum, num_envs=N_ENVS, num_episodes=N_EPISODES, update_on_step=False
-    )
-    print(f"PASSED: Python multiprocess test with Syllabus (no step updates): {native_syllabus_speed_nostep:.2f}s")
-
-    # Test Ray multiprocess speed with Syllabus (no step updates)
-    curriculum = NoopCurriculum(default_task, sample_env.task_space, random_start_tasks=0)
-    curriculum = make_ray_curriculum(curriculum)
-    print("\nRUNNING: Ray multiprocess test with Syllabus (no step updates) ...")
-    ray_syllabus_speed_nostep = run_ray_multiprocess(
-        env_fn, env_args=env_args, env_kwargs=env_kwargs, curriculum=curriculum, num_envs=N_ENVS, num_episodes=N_EPISODES, update_on_step=False
-    )
-    print(f"PASSED: Ray multiprocess test with Syllabus (no step updates): {ray_syllabus_speed_nostep:.2f}s")
-
-    print("\n")
-    print(f"Relative speed of native multiprocessing with Syllabus without step updates: {100 * native_speed / native_syllabus_speed_nostep:.2f}%")
-    print(f"Relative speed Ray multiprocessing with Syllabus without step updates: {100 * ray_speed / ray_syllabus_speed_nostep:.2f}%")
-    print("\n")
-=======
 from syllabus.tests import create_cartpole_env, create_nethack_env, create_procgen_env, run_native_multiprocess, run_ray_multiprocess
 import pytest
 
@@ -156,5 +77,4 @@
         curriculum = make_ray_curriculum(curriculum)
         return run_ray_multiprocess(env_fn, env_args=env_args, env_kwargs=env_kwargs, curriculum=curriculum, num_envs=N_ENVS, num_episodes=N_EPISODES, update_on_step=False)
 
-    benchmark.pedantic(wrapper, iterations=N_ITERATIONS, rounds=N_ROUNDS)
->>>>>>> 2dacf65e
+    benchmark.pedantic(wrapper, iterations=N_ITERATIONS, rounds=N_ROUNDS)