--- conflicted
+++ resolved
@@ -1,4 +1,5 @@
 """ Test curriculum synchronization across multiple processes. """
+import gymnasium as gym
 import pytest
 from nle.env.tasks import NetHackScore, NetHackScout, NetHackStaircase
 
@@ -10,7 +11,7 @@
                                 PrioritizedLevelReplay, SequentialCurriculum,
                                 SimpleBoxCurriculum)
 from syllabus.tests import (create_cartpole_env, create_nethack_env,
-                            get_test_values, run_native_multiprocess,
+                            get_test_values, get_test_actions, run_native_multiprocess,
                             run_ray_multiprocess, run_single_process)
 
 N_ENVS = 2
@@ -19,35 +20,13 @@
 
 nethack_env = create_nethack_env()
 cartpole_env = create_cartpole_env()
-
+eval_envs = gym.vector.SyncVectorEnv(
+    [create_nethack_env for _ in range(8)]
+)
 curricula = [
-<<<<<<< HEAD
-    # (NoopCurriculum, create_nethack_env, (NetHackScore, nethack_env.task_space), {}),
-    # (DomainRandomization, create_nethack_env, (nethack_env.task_space,), {}),
-    (LearningProgressCurriculum, create_nethack_env, (nethack_env.task_space,), {}),
-    # (CentralizedPrioritizedLevelReplay, create_nethack_env, (nethack_env.task_space,), {"device": "cpu", "suppress_usage_warnings": True, "num_processes": N_ENVS}),
-    # (PrioritizedLevelReplay, create_nethack_env, (nethack_env.task_space, nethack_env.observation_space), {
-    #     "get_value": get_test_values,
-    #     "device": "cpu",
-    #     "num_processes": N_ENVS,
-    #     "num_steps": 2048
-    # }),
-    # (SimpleBoxCurriculum, create_cartpole_env, (cartpole_env.task_space,), {}),
-    # (AnnealingBoxCurriculum, create_cartpole_env, (cartpole_env.task_space,), {
-    #     'start_values': [-0.02, 0.02],
-    #     'end_values': [-0.3, 0.3],
-    #     'total_steps': [10]
-    # }),
-    # (SequentialCurriculum, create_nethack_env, ([
-    #     CentralizedPrioritizedLevelReplay(nethack_env.task_space, device="cpu", suppress_usage_warnings=True, num_processes=N_ENVS),
-    #     PrioritizedLevelReplay(nethack_env.task_space, nethack_env.observation_space, get_value=get_test_values, device="cpu", num_processes=N_ENVS, num_steps=2048),
-    #     NetHackScore,
-    #     [NetHackScout, NetHackStaircase]
-    # ], ["steps>1000", "episodes>=50", "tasks>20"], nethack_env.task_space), {}),
-=======
     (NoopCurriculum, create_nethack_env, (NetHackScore, nethack_env.task_space), {}),
     (DomainRandomization, create_nethack_env, (nethack_env.task_space,), {}),
-    # (LearningProgressCurriculum, create_nethack_env, (nethack_env.task_space,), {}),
+    (LearningProgressCurriculum, create_nethack_env, (eval_envs, get_test_actions, nethack_env.task_space,), {}),
     (CentralizedPrioritizedLevelReplay, create_nethack_env, (nethack_env.task_space,), {"device": "cpu", "suppress_usage_warnings": True, "num_processes": N_ENVS}),
     (PrioritizedLevelReplay, create_nethack_env, (nethack_env.task_space, nethack_env.observation_space), {
         "get_value": get_test_values,
@@ -62,7 +41,6 @@
         'total_steps': [10]
     }),
     (SequentialCurriculum, create_nethack_env, ([CentralizedPrioritizedLevelReplay(nethack_env.task_space, device="cpu", suppress_usage_warnings=True, num_processes=N_ENVS), PrioritizedLevelReplay(nethack_env.task_space, nethack_env.observation_space, get_value=get_test_values, device="cpu", num_processes=N_ENVS, num_steps=2048), NetHackScore, [NetHackScout, NetHackStaircase]], ["steps>1000", "episodes>=50", "tasks>20"], nethack_env.task_space), {}),
->>>>>>> 7116ba03
 ]
 
 test_names = [curriculum_args[0].__name__ for curriculum_args in curricula]
@@ -90,15 +68,16 @@
     print(f"PASSED: Python multiprocess test with Syllabus: {native_syllabus_speed:.2f}s")
 
 
-@pytest.mark.parametrize("curriculum, env_fn, args, kwargs", curricula, ids=test_names)
-def test_multiprocessing_sync_ray_multi_process(curriculum, env_fn, args, kwargs, ray_session):
-    # Test Ray multiprocess speed with Syllabus
-    test_curriculum = curriculum(*args, **kwargs)
-    test_curriculum = make_ray_curriculum(test_curriculum)
-    print("\nRUNNING: Ray multiprocess test with Syllabus...")
-    ray_syllabus_speed = run_ray_multiprocess(env_fn, num_envs=N_ENVS, num_episodes=N_EPISODES)
-    print(f"PASSED: Ray multiprocess test with Syllabus: {ray_syllabus_speed:.2f}s")
+# @pytest.mark.parametrize("curriculum, env_fn, args, kwargs", curricula, ids=test_names)
+# def test_multiprocessing_sync_ray_multi_process(curriculum, env_fn, args, kwargs, ray_session):
+#     # Test Ray multiprocess speed with Syllabus
+#     test_curriculum = curriculum(*args, **kwargs)
+#     test_curriculum = make_ray_curriculum(test_curriculum)
+#     print("\nRUNNING: Ray multiprocess test with Syllabus...")
+#     ray_syllabus_speed = run_ray_multiprocess(env_fn, num_envs=N_ENVS, num_episodes=N_EPISODES)
+#     print(f"PASSED: Ray multiprocess test with Syllabus: {ray_syllabus_speed:.2f}s")
 
 
 if __name__ == "__main__":
-    test_multiprocessing_sync_queue_multi_process(*curricula[0])+    test_multiprocessing_sync_single_process(*curricula[2])
+    test_multiprocessing_sync_queue_multi_process(*curricula[2])